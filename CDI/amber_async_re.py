import os, re, random, math
from pj_async_re import async_re_job
import numpy as np

class pj_amber_job(async_re_job):

    def _checkInput(self):
        async_re_job._checkInput(self)
        AMBERHOME = os.getenv('AMBERHOME')
        if AMBERHOME is None:
            self._exit('Cannot find AMBERHOME.')
            
        # Check which AMBER MD engine to use, default to sander
        engine = self.keywords.get('ENGINE').upper()
        sander_flags = [ 'AMBER', 'SANDER', 'AMBER-SANDER' ]
        pmemd_flags = [ 'PMEMD', 'AMBER-PMEMD' ]
        engine_name = ''
        if engine in sander_flags:  engine_name = 'sander'
        elif engine in pmemd_flags: engine_name = 'pmemd'
        else:                       self._exit('ENGINE is not AMBER')
        if self.spmd == 'mpi': engine_name += '.MPI'
        # else just assume that a serial executable is desired
        # TODO?: Cuda

        # Check that this executable exists, etc.
        self.exe = os.path.join(AMBERHOME,'bin',engine_name)
        if not os.path.exists(self.exe) or not os.access(self.exe,os.X_OK):
            self._exit('Could not find an executable called %s, expected it to'
                       ' be at %s'%(engine_name,self.exe))

        print 'AMBERHOME:',AMBERHOME
        print 'exe:',self.exe

    def _launchReplica(self,replica,cycle):
        """Launches Amber sub-job using pilot-job
        """
        input_file = "%s_%d.inp" % (self.basename, cycle)
        out_file = "%s_%d.out" % (self.basename, cycle)
        prm_file = "%s.parm7" % self.basename
        crd_file = "%s_%d.rst7" % (self.basename, cycle-1)
        rst_file = "%s_%d.rst7" % (self.basename, cycle)
        xyz_file = "%s_%d.nc" % (self.basename, cycle)
        info_file = "%s_%d.info" % (self.basename, cycle)
        log_file = "%s_%d.log" % (self.basename, cycle)
        err_file = "%s_%d.err" % (self.basename, cycle)

        arguments = ["-O",
                     "-i", input_file,
                     "-o", out_file, 
                     "-p", prm_file, 
                     "-c", crd_file, 
                     "-r", rst_file, 
                     "-x", xyz_file, 
                     "-inf", info_file]

        #pilotjob: Compute Unit (i.e. Job) description
        compute_unit_description = {
            "executable": self.exe,
            "environment": [],
            "arguments": arguments,
            "output": log_file,
            "error": err_file,   
            "working_directory":os.getcwd()+"/r"+str(replica),
            "number_of_processes": int(self.keywords.get('SUBJOB_CORES')),
            "spmd_variation": self.spmd,
            }

        if self.keywords.get('VERBOSE') == "yes":
            print ( "Launching %s in directory %s (cycle %d)" % 
                    (self.exe.split('/')[-1], os.getcwd()+"/r"+str(replica), 
                     cycle) )

#        compute_unit=self.cds.submit_compute_unit(compute_unit_description)
        compute_unit=self.pilotcompute.submit_compute_unit(compute_unit_description)
        return compute_unit
<<<<<<< HEAD

    def _getAmberUSData(self, file):
        """Reads the bias coordinate values from NMRopt output file
        """
        if not os.path.exists(file):
            msg = 'File does not exist: %s' % file
            self._exit(msg)
        data = []
        f = self._openfile(file ,"r")
        line = f.readline()
        while line:
            words = line.split()
            data.append(words)
            line = f.readline()
        f.close()
        return data
=======
>>>>>>> f9612e30
        
    def _hasCompleted(self,replica,cycle):
        """
        Returns true if an Amber replica has completed a cycle. Basically 
        checks if the restart file exists.
        """
        rstfile = "r%d/%s_%d.rst7" % (replica, self.basename,cycle)
        if os.path.exists(rstfile):
            return True
        else:
            return False

###########################################################################
#
# Work in Progress: Gibbs sampling style exchanges (see impact_async_re.py)
#
###########################################################################
# gives random choice from a set with weight probabilities
    def _weighted_choice_sub(self,weights):
        rnd = random.random() * sum(weights)
        for i, w in enumerate(weights):
            rnd -= w
            if rnd < 0:
                return i
                
    def _gibbs_re_j(self,i,nstates):
        # produces a replica "j" to exchange with the given replica "i"
        ee = [ self._reduced_energy(j,j) for j in range(nstates) ]

        ps = np.zeros(nstates)
        for j in range(nstates):
            # energy after (i,j) exchange
            eij = self._reduced_energy(i,j) + self._reduced_energy(j,i)
            ps[j] = -(eij - ee[i] - ee[j])
        ps = np.exp(ps)
        return self._weighted_choice_sub(ps)

    def doExchanges(self):
        """
Perform n rounds of exchanges among waiting replicas using Gibbs sampling.
"""
        # find out which replicas are waiting
        self._update_running_no()
        if self.waiting > 1:
            replicas_waiting = []
            for k in range(self.nreplicas):
                if self.status[k]['running_status'] == "W" and self.status[k]['cycle_current'] > 1:
                    replicas_waiting.append(k)

        # backtrack cycle
        for k in replicas_waiting:
            self.status[k]['cycle_current'] -= 1
            self.status[k]['running_status'] = "E"

        for reps in range(1):
            for i in range(len(replicas_waiting)):
                j = self._gibbs_re_j(i,len(replicas_waiting))
                if i != j:
                    #swap state id's
                    ri = replicas_waiting[i]
                    rj = replicas_waiting[j]
                    sid_i = self.status[ri]['stateid_current'] 
                    sid_j = self.status[rj]['stateid_current']
                    self.status[ri]['stateid_current'] = sid_j
                    self.status[rj]['stateid_current'] = sid_i

        # write input files
        for k in replicas_waiting:
            # Creates new input file for the next cycle
            # Places replica back into "W" (wait) state 
            self.status[k]['cycle_current'] += 1
            self._buildInpFile(k)
            self.status[k]['running_status'] = "W"<|MERGE_RESOLUTION|>--- conflicted
+++ resolved
@@ -73,25 +73,6 @@
 #        compute_unit=self.cds.submit_compute_unit(compute_unit_description)
         compute_unit=self.pilotcompute.submit_compute_unit(compute_unit_description)
         return compute_unit
-<<<<<<< HEAD
-
-    def _getAmberUSData(self, file):
-        """Reads the bias coordinate values from NMRopt output file
-        """
-        if not os.path.exists(file):
-            msg = 'File does not exist: %s' % file
-            self._exit(msg)
-        data = []
-        f = self._openfile(file ,"r")
-        line = f.readline()
-        while line:
-            words = line.split()
-            data.append(words)
-            line = f.readline()
-        f.close()
-        return data
-=======
->>>>>>> f9612e30
         
     def _hasCompleted(self,replica,cycle):
         """
