--- conflicted
+++ resolved
@@ -1,934 +1,934 @@
-\documentclass{sig-alternate}
-
-\usepackage{url} 
-\usepackage{subfigure} 
-\usepackage{color}
-\usepackage{graphicx}
-\usepackage{xspace}
-\usepackage{listings}
-\usepackage{enumerate} % easiest way to do roman numeral lists
-\usepackage[usenames,dvipsnames]{xcolor} % more text colors!
-
-\usepackage[font=footnotesize]{subfig}
-\DeclareCaptionType{copyrightbox}
-\hyphenation{op-tical net-works semi-conduc-tor}
-
-\newif\ifdraft
-%\drafttrue
-\ifdraft
-\newcommand{\tbnote}[1]{ {\textcolor{magenta} { ***TcB: #1 }}}
-\newcommand{\jhanote}[1]{ {\textcolor{red} { ***SJ: #1 }}}
-\newcommand{\mrnote}[1]{ {\textcolor{blue} { ***Melissa: #1 }}}
-\newcommand{\egnote}[1]{ {\textcolor{green} { ***Emilio: #1 }}}
-\newcommand{\hfnote}[1]{ {\textcolor{cyan} { ***HF: #1 }}}
-\newcommand{\rajib}[1]{ {\textcolor{blue} { ***RM: #1 }}}
-\newcommand{\brnote}[1]{ {\textcolor{Orange} { ***Brian: #1 }}}
-\else
-\newcommand{\rajib}[1]{}
-\newcommand{\jhanote}[1]{}
-%\newcommand{\note}[1]{ {\textcolor{blue} { ***NOTE: #1 }}}
-\newcommand{\note}[1]{ {}}
-\newcommand{\abhi}[1]{ {}}
-\newcommand{\hfnote}[1]{}
-\newcommand{\tbnote}[1]{ {}}
-\newcommand{\brnote}[1]{ {}}
-\newcommand{\egnote}[1]{ {}}
-\fi
-
-\newcommand{\pilotjob}{Pilot-Job\xspace}
-\newcommand{\pilotjobs}{Pilot-Jobs\xspace}
-\newcommand{\pilotdata}{Pilot-Data\xspace}
-\newcommand{\pilotapi}{Pilot-API\xspace}
-\newcommand{\bigjob}{BigJob\xspace}
-
-\begin{document}
-
-\conferenceinfo{XSEDE13}{'13 }
- \CopyrightYear{2013}
-
- \title{A Framework for Flexible and Scalable Replica-Exchange on
-   Production Distributed CI}
-
-\numberofauthors{5} 
-\author{
+\documentclass{sig-alternate}
+
+\usepackage{url} 
+\usepackage{subfigure} 
+\usepackage{color}
+\usepackage{graphicx}
+\usepackage{xspace}
+\usepackage{listings}
+\usepackage{enumerate} % easiest way to do roman numeral lists
+\usepackage[usenames,dvipsnames]{xcolor} % more text colors!
+
+\usepackage[font=footnotesize]{subfig}
+\DeclareCaptionType{copyrightbox}
+\hyphenation{op-tical net-works semi-conduc-tor}
+
+\newif\ifdraft
+%\drafttrue
+\ifdraft
+\newcommand{\tbnote}[1]{ {\textcolor{magenta} { ***TcB: #1 }}}
+\newcommand{\jhanote}[1]{ {\textcolor{red} { ***SJ: #1 }}}
+\newcommand{\mrnote}[1]{ {\textcolor{blue} { ***Melissa: #1 }}}
+\newcommand{\egnote}[1]{ {\textcolor{green} { ***Emilio: #1 }}}
+\newcommand{\hfnote}[1]{ {\textcolor{cyan} { ***HF: #1 }}}
+\newcommand{\rajib}[1]{ {\textcolor{blue} { ***RM: #1 }}}
+\newcommand{\brnote}[1]{ {\textcolor{Orange} { ***Brian: #1 }}}
+\else
+\newcommand{\rajib}[1]{}
+\newcommand{\jhanote}[1]{}
+%\newcommand{\note}[1]{ {\textcolor{blue} { ***NOTE: #1 }}}
+\newcommand{\note}[1]{ {}}
+\newcommand{\abhi}[1]{ {}}
+\newcommand{\hfnote}[1]{}
+\newcommand{\tbnote}[1]{ {}}
+\newcommand{\brnote}[1]{ {}}
+\newcommand{\egnote}[1]{ {}}
+\fi
+
+\newcommand{\pilotjob}{Pilot-Job\xspace}
+\newcommand{\pilotjobs}{Pilot-Jobs\xspace}
+\newcommand{\pilotdata}{Pilot-Data\xspace}
+\newcommand{\pilotapi}{Pilot-API\xspace}
+\newcommand{\bigjob}{BigJob\xspace}
+
+\begin{document}
+
+\conferenceinfo{XSEDE13}{'13 }
+ \CopyrightYear{2013}
+
+ \title{A Framework for Flexible and Scalable Replica-Exchange on
+   Production Distributed CI}
+
+\numberofauthors{5} 
+\author{
+\alignauthor
+Melissa Romanus, Ole Weidner, Shantenu Jha \\
+       \affaddr{Electrical and Computer Engineering, Rutgers University}\\
+       \affaddr{Piscataway, NJ 08854}\\
+       \email{shantenu.jha@rutgers.edu}
 \alignauthor
-Melissa Romanus, Ole Weidner, Shantenu Jha \\
-       \affaddr{Electrical and Computer Engineering, Rutgers University}\\
-       \affaddr{Piscataway, NJ 08854}\\
-       \email{shantenu.jha@rutgers.edu}
-\alignauthor
-Brian K. Radak,  Emilio Gallicchio, {Tai-Sung} Lee, Darrin M. York, Peng He, {Nan-Jie} Deng, Dai Wei, Ronald M. Levy\\
-       \affaddr{BioMaPS Institute for Quantitative Biology and Department of Chemistry and Chemical Biology, Rutgers University}\\
-       \affaddr{Piscataway, NJ 08854}\\
+Brian K. Radak,  Emilio Gallicchio, {Tai-Sung} Lee, Darrin M. York, Peng He, {Nan-Jie} Deng, Dai Wei, Ronald M. Levy\\
+       \affaddr{BioMaPS Institute for Quantitative Biology and Department of Chemistry and Chemical Biology, Rutgers University}\\
+       \affaddr{Piscataway, NJ 08854}\\
        \email{emilio@biomaps.rutgers.edu,\\york@biomaps.rutgers.edu,\\ronlevy@lutece.rutgers.edu}
 }
 \egnote{
-\alignauthor
-Melissa Romanus\\
-       \affaddr{Electrical and Computer Engineering}\\
-       \affaddr{Rutgers University}\\
-       \affaddr{Piscataway, NJ 08854}\\
-      \email{melissa.romanus@rutgers.edu}
-\alignauthor
-Emilio Gallicchio\\
-       \affaddr{BioMaPS Institute for Quantitative Biology and Department of Chemistry and Chemical Biology, Rutgers University}\\
-       \affaddr{Piscataway, NJ 08854}\\
-      \email{emilio@biomaps.rutgers.edu}
-\and  % use '\and' if you need 'another row' of author names
-% 3rd. author
-\alignauthor 
-{Tai-Sung} Lee \\
-       \affaddr{BioMaPS Institute for Quantitative Biology and Department of 
-         Chemistry and Chemical Biology, Rutgers University}\\
-       \affaddr{Piscataway, NJ 08854}\\
-      \email{taisung@biomaps.rutgers.edu}
-\alignauthor
-Ole Weidner \\
-       \affaddr{Rutgers University}\\
-       \affaddr{Piscataway, NJ 08854}\\
-      \email{ole.weidner@rutgers.edu}
-\alignauthor 
-Darrin M. York \\
-       \affaddr{BioMaPS Institute for Quantitative Biology and Department of 
-          Chemistry and Chemical Biology, Rutgers University}\\
-       \affaddr{Piscataway, NJ 08854}\\
-      \email{york@biomaps.rutgers.edu}
-\and  % use '\and' if you need 'another row' of author names
-% 3rd. author
-\alignauthor 
-{Nan-Jie} Deng \\
-       \affaddr{BioMaPS Institute for Quantitative Biology and Department of 
-         Chemistry and Chemical Biology, Rutgers University}\\
-       \affaddr{Piscataway, NJ 08854}\\
-      \email{nanjie.deng@gmail.com}
-\alignauthor
-Peng He \\
-       \affaddr{BioMaPS Institute for Quantitative Biology and Department of 
-         Chemistry and Chemical Biology, Rutgers University}\\
-       \affaddr{Piscataway, NJ 08854}\\
-      \email{hepeng.yanglu@gmail.com}
-\alignauthor 
-Dai Wei \\
-       \affaddr{BioMaPS Institute for Quantitative Biology and Department of 
-          Chemistry and Chemical Biology, Rutgers University}\\
-       \affaddr{Piscataway, NJ 08854}\\
-      \email{daiwei@physics.rutgers.edu}
-\and
-\alignauthor 
-Ronald M. Levy \\
-       \affaddr{BioMaPS Institute for Quantitative Biology and Department of Chemistry and Chemical Biology, Rutgers University}\\
-       \affaddr{Piscataway, NJ 08854}\\
-       \email{ronlevy@lutece.rutgers.edu}
-\alignauthor 
-Shantenu Jha \\
-       \affaddr{Electrical and Computer Engineering, Rutgers University}\\
-       \affaddr{Piscataway, NJ 08854}\\
-       \email{shantenu.jha@rutgers.edu}
-}
+\alignauthor
+Melissa Romanus\\
+       \affaddr{Electrical and Computer Engineering}\\
+       \affaddr{Rutgers University}\\
+       \affaddr{Piscataway, NJ 08854}\\
+      \email{melissa.romanus@rutgers.edu}
+\alignauthor
+Emilio Gallicchio\\
+       \affaddr{BioMaPS Institute for Quantitative Biology and Department of Chemistry and Chemical Biology, Rutgers University}\\
+       \affaddr{Piscataway, NJ 08854}\\
+      \email{emilio@biomaps.rutgers.edu}
+\and  % use '\and' if you need 'another row' of author names
+% 3rd. author
+\alignauthor 
+{Tai-Sung} Lee \\
+       \affaddr{BioMaPS Institute for Quantitative Biology and Department of 
+         Chemistry and Chemical Biology, Rutgers University}\\
+       \affaddr{Piscataway, NJ 08854}\\
+      \email{taisung@biomaps.rutgers.edu}
+\alignauthor
+Ole Weidner \\
+       \affaddr{Rutgers University}\\
+       \affaddr{Piscataway, NJ 08854}\\
+      \email{ole.weidner@rutgers.edu}
+\alignauthor 
+Darrin M. York \\
+       \affaddr{BioMaPS Institute for Quantitative Biology and Department of 
+          Chemistry and Chemical Biology, Rutgers University}\\
+       \affaddr{Piscataway, NJ 08854}\\
+      \email{york@biomaps.rutgers.edu}
+\and  % use '\and' if you need 'another row' of author names
+% 3rd. author
+\alignauthor 
+{Nan-Jie} Deng \\
+       \affaddr{BioMaPS Institute for Quantitative Biology and Department of 
+         Chemistry and Chemical Biology, Rutgers University}\\
+       \affaddr{Piscataway, NJ 08854}\\
+      \email{nanjie.deng@gmail.com}
+\alignauthor
+Peng He \\
+       \affaddr{BioMaPS Institute for Quantitative Biology and Department of 
+         Chemistry and Chemical Biology, Rutgers University}\\
+       \affaddr{Piscataway, NJ 08854}\\
+      \email{hepeng.yanglu@gmail.com}
+\alignauthor 
+Dai Wei \\
+       \affaddr{BioMaPS Institute for Quantitative Biology and Department of 
+          Chemistry and Chemical Biology, Rutgers University}\\
+       \affaddr{Piscataway, NJ 08854}\\
+      \email{daiwei@physics.rutgers.edu}
+\and
+\alignauthor 
+Ronald M. Levy \\
+       \affaddr{BioMaPS Institute for Quantitative Biology and Department of Chemistry and Chemical Biology, Rutgers University}\\
+       \affaddr{Piscataway, NJ 08854}\\
+       \email{ronlevy@lutece.rutgers.edu}
+\alignauthor 
+Shantenu Jha \\
+       \affaddr{Electrical and Computer Engineering, Rutgers University}\\
+       \affaddr{Piscataway, NJ 08854}\\
+       \email{shantenu.jha@rutgers.edu}
+}
+
+\maketitle
+
+\begin{abstract}
+  Replica-Exchange represent a powerful class of algorithms that are
+  used for enhanced configurational and energetic sampling in a range
+  of physical systems. Computationally they represent a type of
+  applications with multiple scales of communication; at a
+  fine-grained level there is often communication with a replica,
+  typically an MPI process. At a coarse-grained level -- both
+  temporally as well as in data amount exchanged, the replicas
+  communicate with other replicas. In this paper, we outline a novel
+  framework that we have developed that supports the large-scale and
+  flexible execution of a number of replicas. The framework is
+  flexible in the sense that it supports different coupling schemes
+  between the replicas, and is agnostic to the specific underlying
+  simulation -- classical or quantum, single-core simulation or a
+  parallel simulation.  As a measure of the scalability of the
+  framework, we measure the number of nanoseconds simulated a day, as
+  a function of the number of replicas. In spite of the increasing
+  communication and coordination requirements as a function of the
+  number of replicas, our framework supports the execution of a
+  thousand replicas without significant overhead. Furthermore, as
+  representative of the efficiency of the framework, the number of
+  nanoseconds simulated in twenty-four hours as a function of replicas
+  remains essentially constant. Although there are several specific
+  aspects that will benefit from further optimization, a first working
+  prototype has the ability to fundamentally change the scale of
+  replica-exchange simulations possible on production distributed
+  cyberinfrastructure such as XSEDE, as well as support novel usage
+  modes on these infrastructure. This paper also represents the
+  release of the framework to the broader biophysical simulation
+  community and provides details on its usage.
+\end{abstract}
+
+
+
+
+
+\category{H.4}{Information Systems Applications}{Miscellaneous}
+%A category including the fourth, optional field follows...
+\category{D.2.8}{Software Engineering}{Metrics}[complexity measures, performance measures]
+
+\terms{Experience, Technology}
+
+\keywords{HPC, Distributed Computing, IMPACT, AMBER, MD, Large Scale, XSEDE
+  resources}
+
+\section{Introduction}
+
+\jhanote{ A description of the computational workflow, viz., the
+  different
+ machines/resources used, how many ensembles we
+  simulated, data
+ volumnes managed etc., (ii) any computational
+  performance issues
+ including (a) measuring "efficiency" as the
+  number of distributed
+ resources utilized goes as measured by $T_c$
+  (time to completion),
+ (b) $T_c$ as a function of the number of
+  replicas, and (iii) a
+ description of the software infrastructure
+  that is employed to
+ enable distributed replica-exchange on XSEDE.}
+
+\brnote{Some ideas via Darrin's comments:
+ The infrastructure
+  described herein is immediately applicable to several
+ important
+  problems, including, but not limited to, probing the chemical
+  mechanisms of enzymes via quantum mechanical/molecular mechanical 
+  simulations. While such an approach has long been considered as
+  ideal, it has
+ not widely been used due to difficulties in its
+  efficient implementation. The
+ work here presents the immediate
+  possibility of its routine application
+ across multiple software
+  and hardware architectures.}
+
+
+\jhanote{A description of the computational workflow, viz., the
+  different machines/resources used, how many ensembles we simulated,
+  data volumnes managed etc., (ii) any computational performance
+  issues including (a) measuring "efficiency" as the number of
+  distributed resources utilized goes as measured by $T_c$ (time to
+  completion), %(b) $T_c$ as a function of the number of replicas, and
+  (iii) a description of the software infrastructure that is employed
+  to enable distributed replica-exchange on XSEDE.}
+
+\jhanote{Describe the need for large-scale simulations. Describe what
+  is unique to replica-exchange. Challenges that arise from loose,
+  intermittent (stochastic) coupling, as opposed to fixed exchanges}
+
+
+\jhanote{(i) algorithmic advances coupled with infrastructural
+  advances. (ii) the need for dynamic execution and resource
+  management, (iii) which is why we believe pilot-jobs is a good
+  abstraction (reference earlier work using BigJob). (iv) Novelty of
+  this work is: (A) marriage of an application library for flexible
+  replica-exchange simulations with scalable and dynamic resource
+  management, (B) demonstration of a framework for different and
+  tunable replica coupling schemes that can be used for QM and
+  classical examples.}
+ 
+\jhanote{Aim of this work is to present (i) the framework -- both
+  components, (ii) understand and characterize basic performance}
+
+
+
+
+Parallel Replica Exchange (RE)\cite{hansmann1999new,Felts:Harano:Gallicchio:Levy:2004,Andrec2005,Mitsutake2010} denotes a family of advanced
+conformational sampling algorithms widely employed in molecular
+simulations of chemical and biological systems. The key aspect of RE
+algorithms is that multiple molecular dynamics (MD) threads (referred
+to as “replicas”) each assigned to a different thermodynamic or
+potential energy state of the system, are executed in parallel and, further,
+replicas travel in configurational space as well as in state
+space by communicating and stochastically exchanging their state
+assignments with those of other replicas. Exchanges are controlled by
+microscopic reversibility requirements ensuring that feasible
+thermodynamic ensembles are sampled at each state.  It has been shown
+in many contexts\cite{Woods2003,Murata2004,Bussi2006,Liu2006,Yeh2008,Meng2010,Gallicchio2011} that RE moves enhance
+conformational mixing relative to multiplexed serial conformational
+sampling algorithms based on teams of non-communicating
+MD threads. Replica exchange algorithms indeed provide some of the
+most powerful conformational sampling tools available, yielding
+converged results orders of magnitude faster than
+conventional approaches.
+
+The advantages of RE approaches are however partly counterbalanced by
+the additional complexities inherent in instating and maintaining a
+communication framework among the MD threads. In practice this
+requirement has historically discouraged large scale deployment of RE
+on XSEDE. In our view this is not necessarily due to lack of suitable
+hardware and networking resources, but rather to the lack of suitable
+software technologies capable of efficiently harnessing this latent
+computational power.
+
+Although the coupling between replicas is conceptually simple and
+relatively ``easy'', replica-exchange applications represent the
+general challenge of scaling many loosely-coupled simulations. The
+challenge arises from the fact that although most communication is
+internal to the individual replicas which are large-scale MPI-style
+simulations, there exist a less frequent but often a slow
+communication mode which increases in complexity, importance and cost
+as the number of replicas increases. Providing an approach that works
+across multiple replica sizes, replica numbers and coupling schemes
+both a software and conceptual challenge. The state of replicas is typically changing and they often change
+depending upon the outcome of the an exchange. Furthermore, resource
+assignment and scheduling is typically required after an exchange.
+Thus there is a need for finer grained resource management than is
+typically provided by the batch-queue level resource management. 
+
+To address some of these issues, there has been recent progress
+towards  asynchronous RE formulations based on a pilot-job framework, that can support
+dynamic and scalable resource execution and management, and thereby
+provides the basis for a flexible and scalable formulation of
+replica-exchange on XSEDE. These developments are the subject of this report.
+
+
+Many applications areas, such as the ones illustrated here,
+benefit greatly from multi-dimensional RE implementations employing
+hundreds to thousands of replicas. However, current implementations
+of the replica exchange method in use by the computational chemistry
+community are severely limited in terms of it scalability and control
+when many replicas are involved. In conventional implementations of
+RE\cite{Jiang_JChemTheoryComput_2012_v8_p4672},\brnote{2012 JCTC paper describing synchronous RE on BlueGene/P} 
+simulations progress in unison and exchanges occur in a
+synchronous manner whereby all replicas must reach a pre-determined
+state (typically the completion of a certain number of MD steps),
+before exchanges are performed. This synchronous approach has a number
+of severe limitations. Firstly, sufficient dedicated computational
+resources must be secured for all of the replicas before the
+simulation can begin execution. Secondly, the computational resources
+must be statically maintained until the simulation is
+completed. Thirdly, failure of any replica simulation typically causes
+the whole calculation to abort. The reliance on a static pool of
+computational resources and zero fault tolerance prevents the
+synchronous RE approach from being a feasible solution for large scale
+RE deployments.
+
+As earlier prototypical implementations of asynchronous RE (aRE)
+algorithms\cite{Gallicchio2008} have illustrated, the replica
+exchange method itself does not impose the restriction that exchanges
+should occur synchronously across all threads and that all of the MD
+threads should run at the same time. The basic idea of asynchronous
+RE is to allow pairs of replicas to perform exchanges independently
+from the other replicas. This paradigm lends itself naturally to
+implementations based on the pilot-job framework described below,
+which, while already extensively employed to automate the asynchronous
+execution of independent ensembles, as shown in this work, can be
+effectively employed to manage inter-communicating MD threads.
+
+In this work we present ASyncRE, an asynchronous RE software utility
+deployed built on the BigJob/SAGA distributed computing environment on
+XSEDE capable of scaling to arbitrarily large numbers of
+replicas. Illustrative applications of the software to large-scale
+multi-dimensional RE problems are presented and analyzed.
+
+\section{Scientific Problem}\label{sec:requirements}
+
+The conformational sampling problem in molecular simulations can be described 
+as the problem of efficiently drawing samples $x$ from the canonical 
+distribution of the chemical system:
+\begin{equation}
+p(x;\beta,\theta) = \frac{\exp[-U(x;\beta,\theta)]}{Z} \, ,
+\end{equation}
+where $x$ represents the configuration of the system (atomic coordinates), $Z$ 
+denotes the configurational partition function, $\beta=1/k_B T$ is the inverse 
+(absolute) temperature, and $U(x;\beta,\theta)=\beta V(x;\theta)$ is the 
+dimensionless potential energy of the system.  $U(x;\beta,\theta)$ depends 
+linearly on the inverse temperature and on the potential energy parameters 
+({\em e.g.} the atomic charges or parameters of any biasing potentials), 
+collectively denoted as $\theta$ (more generally, $U(x;\beta,\theta)$ also 
+depends on the applied pressure or component chemical potentials when using 
+the isobaric or (semi-)grand canonical ensembles, respectively).
+
+In conventional MD-based sampling implementations, $x$ evolves in time with 
+fixed model parameters. Slow convergence is the main issue of concern with 
+methods of this kind as it is notoriously difficult to achieve equilibration 
+within the time scale afforded by even the fastest supercomputers. Fortunately,
+great progress has been achieved in recent years with the development of 
+generalized ensemble formulations, which now allow modeling of complex 
+biochemical processes with unprecedented fidelity. This sampling enhancement is
+achieved via a random walk, not only in conformational space, but also in 
+parameter space.
+
+Amongst generalized ensemble sampling algorithms, replica exchange molecular
+dynamics (REMD) remains one of the most convenient and effective due to its 
+broad applicability and amenability to nearly all parallel computing 
+architectures. The core concept of REMD is that multiple replicas traveling in
+conformational space are additionally enabled to move in parameter space by 
+exchanging state parameters amongst each other. The first and most widely 
+employed RE scheme is temperature REMD (T-REMD) in which inverse temperatures 
+$\beta_i$ are exchanged. T-REMD accelerates interconversions between stable 
+states of the system by letting replicas temporarily visit high temperatures 
+where barrier crossings are more rapid. However, REMD schemes can involve 
+exchanges of any number of state parameters. For example, schemes involving the
+exchange of more than one parameter are often referred to as 
+\emph{multi-dimensional} REMD schemes.\cite{Mitsutake2010}
+
+Any REMD scheme is required to satisfy microscopic reversibility. In the 
+present context this is ensured by structuring exchanges so that permutations 
+of state parameters assigned to replicas are distributed according to the 
+discrete unnormalized probability distribution:\cite{chodera2011replica}
+\begin{equation}
+p(\{j_M\})=\exp\left[-\sum_{i=1}^M U(x_i;\beta_{j_i};\theta_{j_i})\right] \,
+\end{equation}
+where $\{j_M\}$ denotes one of the $M!$ permutations of a vector of $M$ states,
+$x_i$ is the atomic configuration of replica $i$, and $\beta_{j_i}$ and 
+$\theta_{j_i}$ are the inverse temperature and potential parameters assigned to
+replica $i$.
+
+In this work we analyze four science application areas that benefit from the 
+application of multi-dimensional REMD protocols. The first is the modeling of 
+binding between a guest molecule (cyclooctanol) and a host 
+($\beta$-cyclodextrin) to form a supramolecular complex in solution.\cite{Gallicchio2012a} In this case the dimensionless energy is:\cite{Gallicchio2010}
+\begin{equation}
+U(x;\beta,\lambda) = \beta V_0(x) + \beta \lambda u(x) \,
+\end{equation}
+where $V_0(x)$ is the potential energy when the host and the guest are 
+separated, $u(x)$ is the interaction energy between the host and the guest, and
+$\lambda$ is an alchemical parameter ranging between 0 and 1. This systems is 
+modeled by multi-dimensional RE with up to 192 \egnote{modify as needed} 
+replicas corresponding to all possible combinations of 8 temperatures 
+distributed between 300 and 600K and 24 $\lambda$'s ranging between 0 and 1. 
+The purpose of the sampling along $\lambda$ is to enhance mixing of 
+conformations along the alchemical pathway while high temperatures enhance 
+sampling at each alchemical stage.
+
+The second application studied by multi-dimensional RE is the folding of the 
+TrpCage mini-protein. In this case the dimensionless potential energy function 
+is
+\begin{equation}
+U(x;\beta,\lambda) = \beta V(x) + \beta w_{\rm Go} V_{\rm Go}(x) \,
+\end{equation}
+where $V(x)$ is the unbiased potential energy, $V_{\rm Go}$ is a biasing 
+potential favoring the formation of natively folded conformations,\cite{pogorelov2004variations} and 
+$w_{\rm Go}$ is an energy weight ranging between 0 (no bias) to $0.42$ in this 
+case (maximal bias). This system is studied with up to 336 \egnote{modify as 
+  needed} replicas corresponding to all possible combinations of 24 
+temperatures between 300 and 600K and 14 values of  $w_{\rm Go}$ between 0 and 
+$0.42$. The purpose of this protocol is to bias the system so as to enhance the
+rate of folding and unfolding at multiple temperatures.
+
+The last two applications employ multi-dimensional replica exchange umbrella 
+sampling (RE-US), but in two quite different scenarios, thus demonstrating the 
+broad applicability of the approach.  In all RE-US simulations, the 
+dimensionless potential energy can be written as
+\begin{equation}
+U(x;\beta,\lambda) = \beta V_0(x) + \beta \sum_{n=1}^N W_n(x_n)
+\end{equation}
+where $V_0(x)$ is the unbiased potential and $W_n(x_n)$ is a bias potential 
+applied to the $n$th bias coordinate in order to localize sampling to high 
+energy regions of configuration space that might not otherwise be sampled. For 
+convenience (as is typical) we choose $W_n(x_n)$ to have a harmonic form. 
+
+In the first RE-US scheme, the well-known alanine dipeptide model for protein 
+the backbone is examined, and conformational biases are applied to the 
+$\phi$/$\psi$ torsion angles. The complete range of 360 degrees is divided into
+15 degree intervals for both angles, resulting in 576 replicas. Although this 
+is a common test case for enhanced sampling protocols, we increase the demand 
+here by treating the solvent bath explicitly. The second application is a 
+phosphoryl transfer reaction in solution, a prototype reaction for multiple 
+protein and ribonucleic acid enzymes. Biases are applied to the breaking and
+forming bonds. The chemically reactive solute is treated quantum mechanically, 
+whereas the solute is treated by classical molecular mechanics. 
+
+Due to numerous calculations needed in quantum calculations and the unfavorable
+scaling of these calculations (unlike classical force fields, quantum 
+potentials cannot be described as pair-wise interactions), it is extremely 
+difficult to sample over the conformational space to obtain sufficient and 
+meaningful ensembles.  Hence the advantages of a RE-US approach are especially 
+important in QM simulations, such as the example system presented here.  RE-US
+is one of the most promising ways to increase the feasible application of 
+quantum potentials via increased sampling efficiency.
+
+\subsection{Computational Requirements}
+
+As introduced above and further elaborated below, in order to
+efficiently perform large scale RE calculations of this kind on XSEDE
+we adopt an asynchronous formulation of RE, which, unlike conventional
+synchronous implementations, requires only a fraction of the computing
+resources nominally required by the application [(number of replicas)
+  times (number of CPU cores per replica)]. Furthermore the loss of
+computing resources does not cause termination of the
+application. Conversely, it allows the expansion of the application
+dynamically as new resources become available.
+
+In the current implementation, communication between pairs of replicas
+is achieved through a shared filesystem while they are temporarily
+checkpointed and not actively running. This approach has the advantage
+of being very general and well supported by BigJob. It also does not
+require source code modification of legacy MD kernels.
+
+\section{Software Environment}
+
+XSEDE is inherently a complex infrastructure with heterogeneous
+resources. In order to harness the power of such a distributed
+environment, we utilize Pilot-Jobs. A Pilot-Job is a mechanism by 
+which a proxy for the actual simulations
+is submitted on the resource to be utilized; this proxy agent in turn,
+is given responsibility to convey to the application the availabilty
+of resources and also influence which tasks are executed. The
+abstraction of a Pilot-Job generalizes the reoccurring concept of
+utilizing a placeholder job as a container for a set of compute tasks;
+instances of that placeholder job are commonly referred to as
+Pilot-Jobs or pilots. 
+
+In general, Pilot-Abstractions provide a suitable means to marshal
+heterogeneous sets of both compute and data resources and support the
+efficient utilization of different kinds of commercial as well science
+cloud resources. Pilot-Abstractions have been extensively used on both
+HPC and HTC infrastructures for a range of application scenarios as a
+resource management abstraction to, (i) improve the utilization of
+resources, (ii) to reduce wait times of a collection of tasks, (iii)
+to facilitate bulk or high-throughput simulations where multiple jobs
+need to be submitted which would otherwise saturate the queuing
+system, and (iv) as a basis to implement application specific
+execution, scheduling and policy decisions
+
+The P* model~\cite{pstar12}, a model for Pilot-Abstractions, worked to clearly
+define the computation and data components of a distributed
+application as 'compute units' and 'data units' in the context of
+Pilot-Jobs and Pilot-Data. A compute unit describes a self-containing
+piece of work, e.g. a computational task that potentially operates on
+a set of input data, while a data unit is a container for a logical
+group of data that is often accessed together or comprises a larger
+set of data; e.g. a data file or chunk.
+
+
+\subsection{BigJob: A Pilot-based Framework}
+
+%A specific implementation of the P* model is 
+BigJob is a pilot-job system implementation which provides a framework
+for running many types of distributed applications -- including but
+not limited to very-large scale parallel simulations, many small
+high-throughput simulations, or ensemble-based workflows. Consistent
+with the P* model, BigJob (BJ) provides a unified runtime
+environment for Pilot-Jobs on heterogeneous
+infrastructures. For this purpose, BigJob provides a higher-level,
+unifying interface to heterogeneous and/or distributed data and
+compute resources. The framework is accessed via the Pilot-API, which
+provides two key abstractions: Pilot-Job and Pilot-Data.
+
+Applications can specify their resource requirements using a Pilot
+description. In the compute case, the user typically specifies the
+application to run as well as the number of cores required by their
+application.  Pilots are started via the Pilot-Compute Service. BigJob 
+eliminates the need to interact with different kinds of compute
+resources, e. g. batch-style HPC/HTC resources as well as cloud
+resources, and provides a unified abstraction for allocating
+resources. 
+
+BigJob has seen its widest usage across the heterogeneous resources
+that XSEDE provides. Simple installation into user space on any
+resource that supports Python 2.5 or greater makes the uptake of
+BigJob easy for the end user. BigJob supports thousands of jobs and
+millions of SUs on XSEDE. It has been at the heart of two recent and
+successful ECSS projects.
+
+% BigJob has historically been used for parameter sweeps, many instances
+% of the same task (ensemble), chained tasks, loosely coupled but
+% distinct tasks, as well as tasks with data or compute dependencies.
+
+\subsection{SAGA: Interoperability Layer}
+
+In order for BigJob to work on heterogeneous resources, it requires an
+interoperability layer which provides access to a variety of
+middleware.  This is achieved through the use of The Simple API for Grid Applications (SAGA).
+SAGA defines a 
+high-level access mechanism for distributed infrastructure components 
+like job schedulers, file transfers, and resource provisioning services. 
+Given the heterogeneity of distributed infrastructures, SAGA provides 
+a much needed interoperability layer that lowers the complexity and 
+improves the simplicity of using distributed infrastructure whilst 
+enhancing the sustainability of distributed applications, services, and tools.
+
+SAGA is an Open Grid Forum (OGF) recognized standard (GFD.90). 
+It allows developers of distributed applications to construct
+higher-level functionality and abstractions, such as
+gateways, workflows, application management systems, and runtime
+environments. The key advantages to running with SAGA on XSEDE
+is that users do not need to worry about the individual batch
+queueing systems implemented on the various machines. Using the 
+SAGA API and appropriate job adaptors, the different submission
+mechanisms for these queueing systems is handled on the SAGA backend,
+which is transparent to the user.
+
+The SAGA API has been used to provide almost complete
+coverage over nearly all grid and distributed computing
+middleware/systems, including but not limited to Condor, Genesis,
+Globus, UNICORE, SGE, LSF/PBS/Torque, and Amazon EC2.
+
+\subsection{Deployment of BigJob}
+
+SAGA and BigJob are lightweight enough that they can be easily installed into
+the home directory of a user using the Python Package Index
+(PyPi). SAGA is packaged within BigJob, so users do not have to worry
+about installing two separate modules.
+
+Since the main deployment is on XSEDE, we do not recommend altering
+the default PYTHONPATH of the machines. Instead, we encourage users to
+use a virtual environment. A virtual environment allows a user to
+create a local Python software repository in his or her home directory
+that behaves exactly like the global Python repository, except that it
+grants the user \textit{write} access to it. In order to use the virtual
+environment, the Python version must be greater than 2.4. Since some
+XSEDE machines use Python 2.4 as the default python version, it may be
+required to load a python module file before installing BigJob.
+
+After activating the virtual environment, the BigJob python package
+can be installed by typing:
+
+\begin{lstlisting}[frame=single]
+easy_install bigjob
+\end{lstlisting}
+
+In addition to the BigJob package, the BigJob python
+dependencies, including the SAGA package, are also installed. 
+The SAGA package includes
+the proper adaptors for a wide variety of middleware systems. This
+allows the user to submit jobs to any of the XSEDE batch
+queuing systems.
+
+BigJob requires SSH password-less login to the machines and a redis
+server running either locally or on a remote server. The redis server
+is used for coordination of the pilot-job and its compute and data
+units. For the purposes of this project, we utilize a private redis
+server hosted on a virtual machine at Indiana University. In order to
+provide a more seamless uptake of BigJob by users, we will provide an
+open-access redis server available on XSEDE. This avoids the overhead
+of new users having to start a redis-server on an XSEDE machine's head
+node or on their local machines. This effort is currently underway
+with XSEDE ECSS staff to make the server only accessible to registered
+users of XSEDE.
+
+After following the aforementioned steps, users will be able to write
+their own BigJob submission scripts using Python. These scripts can
+range from simple ensemble-based simulations to more complicated
+workflows based on the users' needs.
+
+\subsection{Async Replica-Exchange}
+
+ASyncRE is a Python package to perform file-based asynchronous
+parallel replica exchange molecular simulations. The current
+implementation is aimed at computer clusters managed by a queuing
+system and supported by a shared filesystem. The BigJob distributed
+computing infrastructure is used for job launching and monitoring.
+
+The ASyncRE package includes a core module which performs common tasks
+such as job staging through BigJob and exchanging of parameters among
+replicas. Support for arbitrary MD engines and RE schemes are
+introduced through user-provided modules (Figure \ref{fig:aRE_chart}). Currently, MD
+engine modules are available for the AMBER and IMPACT MD programs. A
+similar modular mechanism provides support for arbitrary RE schemes
+(temperature, Hamiltonian, etc.), including arbitrary multidimensional
+combinations of these (such as 2D RE temperature/Hamiltonian). The
+software is currently distributed with modules for multi-dimensional RE
+umbrella sampling with AMBER\cite{AMBER12}, and BEDAM $\lambda$-RE alchemical binding
+free energy calculations with the IMPACT MD engine \egnote{[BEDAM papers]}.
+
+The BigJob-based Asynchronous Replica-Exchange based framework is (ASyncRE) is available for public download at: \\
+\url{https://github.com/saga-project/asyncre-bigjob}
+
+\begin{figure}
+\includegraphics[width=3in]{asyncre.eps}
+\caption{\label{fig:aRE_chart}The structure of the ASyncRE
+  library. The ASyncRE Core module implements all of the
+  general-purpose facilities to start and monitor replicas via BigJob,
+  and coordinates replica exchanges. Routines implemented in adaptor
+  modules perform functions specific to particular combinations of MD
+  engines and RE schemes such as AMBER+umbrella sampling or IMPACT+BEDAM.  }
+\end{figure}
+
+
+The algorithm implemented by ASyncRE can be summarized as follows:
+
+\begin{enumerate}
+
+\item Job files and executables for the replicas are set up as
+  appropriate for the MD engine/RE scheme combination as specified by
+  the user-provided module/script. Typically this is accomplished by parsing a
+  set of template input files according to the thermodynamic and
+  potential energy settings which distinguish one replica from
+  another. Each replica lives in a separate sub-directory of the
+  working directory. These replica sub-directories are named
+  \verb+r0+, {\tt r1}, $\ldots$,\verb+r<M-1>+, where \verb+M+ is the
+  number of replicas.
+
+\item Periodically, a randomly chosen subset of the replicas are
+  submitted to BigJob for execution and enter a "R" (running)
+  state. When a replica completes a run (of length specified in the MD
+  engine input file), referred to in what follows as a "cycle", it
+  enters a "W" (waiting) state which makes it eligible for exchange of
+  thermodynamic and other parameters with other replicas and for the
+  initiation of a new run cycle.
+
+\item Periodically, exchanges of thermodynamic parameters are
+  performed between the replicas in the waiting state based on the
+  appropriate replica exchange rules (as specified in user modules)
+  based on their thermodynamic states (temperature for example), or
+  potential energy settings, together with the necessary structural
+  and energetic information obtained from the MD engine output files.
+
+\end{enumerate}
+
+Internally a dictionary named \verb+status+ is used to keep track of
+the status of the replicas (the current cycle, thermodynamic state,
+running status, etc.) The status of the application is check-pointed
+periodically using pickle. When restarting a previously stopped job,
+the 'status' data structure is restored from this file and the
+calculation proceeds from where it was left off.
+
+An important feature of ASyncRE is the use of a ``run buffer'' to hide
+latencies involved in the management of replica exchanges. Basically,
+ASyncRE submits subjobs to BigJob in excess of the compute resources
+allocated.  The result is that the submission of a replica
+to BigJob for execution in general does not imply immediate execution;
+rather, the replica is packaged in a BigJob compute unit which is
+ready to begin execution as soon as BigJob can gather sufficient CPU
+resources for it. In this way BigJob does not have to wait for a
+replica to be prepared for a run cycle before it can execute it;
+replicas are launched from a pool of replicas already prepped for
+execution.
+
+\subsubsection{AsyncRE Installation}
+
+Following the installation of BigJob (see above) in the virtual user Python environment, ASyncRE is installed using PyPi as follows:
+
+\begin{lstlisting}[frame=single]
+pip install numpy
+pip install configobj
+pip install async_re-0.1.0.tar.gz
+\end{lstlisting}
+
+\verb+numpy+ and \verb+configobj+ are currently required dependencies
+that will be installed automatically after the ASyncRE software will
+be integrated into the PyPi archive. \\ \verb+async_re-0.1.0.tar.gz+ is
+the current Python distribution package for ASyncRE. The library will
+be soon made available publicly through \verb+github+.
+
+In addition to installing the package in the virtual environment, it
+is convenient to maintain a copy of the ASyncRE modules, scripts, and
+examples in an easy-to-access location, such as:
+
+\begin{lstlisting}[frame=single]
+cd ~/src
+tar zxvf async_re-0.1.0.tar.gz
+\end{lstlisting}
+
+Current application-level class files (such as
+\\ \verb+amberus_async_re.py+ behave as executable scripts when launched
+directly (see below). Documentation files can be found in the
+\verb+doc+ subdirectory and sample files in the \verb+examples+
+subdirectory of the package directory.
+
+\subsubsection{ASyncRE Execution}
+
+A typical sequence of commands to initiate an ASyncRE run on XSEDE is as follows:
+
+\begin{lstlisting}[frame=single]
+ssh <cluster_head_node>
+source ~/.bigjob/bin/activate
+cd <working_directory>
+python amber_us.py control_file.cntl\
+ > LOG 2>& &
+\end{lstlisting}
+
+The second command above activates the virtualenv Python environment (see above). \verb+amber_us.py+ is a simple user-provided python script that loads the appropriate modules and launches the asynchronous RE simulation. For example for AMBER/umbrella sampling it is:
+
+\begin{lstlisting}[frame=single]
+import sys
+from amberus_async_re \
+ import amberus_async_re_job
+# Parse control file
+usage = "%prog <ConfigFile>"
+if len(sys.argv) != 2:
+    print "Please specify ONE input file"
+    sys.exit(1)    
+commandFile = sys.argv[1]
+# initializes asynchronus RE simulation
+rx = amberus_async_re_job\
+ (commandFile, options=None)
+rx.setupJob()
+# starts submitting replicas to BigJob
+rx.scheduleJobs()
+\end{lstlisting}
+
+A control file (\verb+control_file.cntl+ above) containing keyword/value pairs is used for setting ASyncRE runtime parameters. An example of a control file for AMBER umbrella sampling simulations is:
+
+\begin{lstlisting}[frame=single]
+#-Main settings------------------------
+ENGINE = 'AMBER'
+RE_TYPE = 'AMBERUS'
+RE_SETUP = 'yes'
+VERBOSE="yes"
+ENGINE_INPUT_BASENAME = 'DMP_US'
+ENGINE_INPUT_EXTFILES =\
+ 'DMP_US.parm7,DMP_US_0.rst7'
+#-RE/simulation settings---------------
+FORCE_CONSTANTS = \
+'5.0,5.0:5.0,5.0:5.0,5.0:5.0,5.0'
+BIAS_POSITIONS = \
+'275.,275.:275.,280.:280.,285.:285.,280'
+#-BigJob settings----------------------
+WALL_TIME=200
+COORDINATION_URL="redis://<redis_server>"
+RESOURCE_URL="pbs://localhost"
+QUEUE="batch"
+BJ_WORKING_DIR='/home/user/amber_us/agent'
+TOTAL_CORES=16
+SUBJOB_CORES=8
+#---------------------------------------
+\end{lstlisting}
+
+A detailed description of these settings is provided in the ASyncRE user documentation.
+
+
+The command above causes, among other things, the submission of a job
+to the local queuing system named \verb+bliss_job+. Execution terminates after a specified amount of
+wall-clock time. The internal state of the simulation is check-pointed
+periodically and at the end of execution so that it can be restarted
+at a later time. Failed runs are automatically detected
+and the relevant replicas are reset and restarted.
+
+The ASyncRE package is users-extensible. Users are free to implement
+RE modalities not natively supported by the current ASyncRE package
+(see details on writing extension modules in the ASyncRE
+documentation). Scripts that implement user-provided RE schemes are
+typically preceded by customized classes/methods (usually overrides of
+ones inherited from the main class). An example of a custom script application is:
+
+\begin{lstlisting}[frame=single]
+import sys, math, os, ...
+from amber_async_re import pj_amber_job
+
+class myREscheme_async_re_job(pj_amber_job):
+    def _checkInput(self):
+       ...
+    def _buildInpFile(self, replica):
+       ...
+    def ...
+    ...
+
+if __name__ == '__main__':
+   # Parse control file
+   usage = "%prog <ConfigFile>"
+   if len(sys.argv) != 2:
+      print "Please specify ONE input file"
+      sys.exit(1)    
+   commandFile = sys.argv[1]
+   # initializes asynchronus RE simulation
+   rx = myREscheme_async_re_job\
+(commandFile, options=None)
+   rx.setupJob()
+   # starts submitting replicas to BigJob
+   rx.scheduleJobs()
+\end{lstlisting}
+
+\section{Large-Scale Replica Exchange on XSEDE: Experiments and
+  Results}\label{sec:results}
+
+\subsection{Performance Model}
+
+Like many complex distributed applications, replica exchange consists of
+multiple individually developed components that are combined and orchestrated to
+carry out the application workload. In our implementation of the replica
+exchange workflow, we identify three distinct  components: (1) BigJob as the
+underlying PilotJob system, (2) ASyncRE as  the replica exchange application
+framework, and (3) AMBER / IMPACT as the  application kernels.
+
+Each of the three component has its own performance characteristics and 
+can introduce overhead to the overall application. We define overhead from an 
+application perspective as the fraction of the application runtime that is 
+not spent on running the application kernels, but on application management 
+logic, communication and coordination.
+
+From an application point of view, the most important performance metric 
+is throughput, which is defined as nanoseconds of model simulation time 
+achieved per hour compute time on a given number of CPU cores. This is 
+equivalent with the time to completion ($TTC$) for a specific number of 
+steps ($s$). On the lowest level, $TTC$ is the sum of the queue waiting time and 
+the application runtime:
+
+$$ TTC_s = T^{O}_Q + T_X $$
+
+However, if the overall runtime of the simulation is sufficiently long, 
+$T_Q$ becomes negligible. We split up $T_X$ into application 
+kernel runtime $T_R$ and overhead. Since overhead can occur in all three
+components, we define $T^{O}_{BJ}$ as the overhead introduced by BigJob,
+$T^{O}_{RE}$ as the overhead introduced by the AsyncRE package, and 
+$T^{O}_{K}$ as the overhead introduced in the application kernel itself:
+
+$$ TTC_s = T_R + T^{O}_{BJ} + T^{O}_{RE} + T^{O}_{K}$$
+
+Application kernel overhead occurs for example if the kernel supports 
+thread-level parallelism but doesn't scale linearly with the number of 
+threads. Overhead in ASyncRE occurs when the framework executes management 
+tasks, e.g., finding matching exchange partners for a set of replicas and 
+no computation happens during that time. Lastly, we consider BigJob 
+overhead as the time that is spent by BigJob on the placement and monitoring 
+of subjobs during which no computation occurs. This includes network
+round-trip time for communication via Redis.
+
+To measure the different aspects of application overhead, instrumentation 
+of all three components is necessary. This is still work in progress and 
+the experiments and results described below only implement probes on a 
+very high level. Nevertheless, the model helps us to reason about the observed 
+differences in application performance. Detailed measurements and 
+instrumentation of BigJob and ASyncRE are planned for the future. 
+
+
+\subsection{Systems Investigated} 
+
+Four physical model systems were investigated, two each with the IMPACT and
+AMBER MD engines. These systems represent broad classes of problems of chemical
+interest, namely binding, ``large scale'' macromolecular folding, 
+``small scale'' conformational changes, and chemical ({\em i.e.} bond 
+breaking/forming) events. Briefly, the systems are as follows:\\
+IMPACT (implicit solvent)
+\begin{enumerate}
+\item Host/guest binding of cyclooctanol/$\beta$-cyclodextrin. The exchange
+  parameters are all permutations of the system temperatures and an
+  alchemical parameter coupling the host/guest interactions.
+\item Folding of the TrpCage mini-protein. The exchange parameters are all
+  permutations of the system temperature and the coupling weight of a 
+  Go-type biasing potential.
+\end{enumerate} 
+AMBER (explicit solvent)
+\begin{enumerate}
+\item Umbrella sampling of the backbone conformational space ({\i.e.} the 
+  $\phi$/$\psi$ torsions) of alanine dipeptide. The exchange parameters are all
+  permutations of harmonic biasing potentials on each torsion.
+\item Hybrid quantum mechanical/molecular mechanical umbrella sampling of
+  phosphoryl transfer in 2-hydroxy ethyl ethyl phosphate, a model reaction for 
+  base catalyzed RNA cleavage. The exchange parameters are all permutations of 
+  harmonic biasing potentials on the breaking and forming bonds.
+\end{enumerate}
+
+\subsection{Experimental Configuration}
+
+Multiple RE simulations were performed on each system in one of three different
+modes intended to probe various scaling aspects of ASyncRE and BigJob. All runs
+were given a wall time of one hour (with appropriate extrapolations). The three
+modes were as follows:
+\begin{enumerate}[I]
+\item (IMPACT systems 1-2, MM) Fixed Pilot size, fixed Pilot runtime, and varying number of replicas in proportion to the number of cores per replica
+\item (AMBER system 1, MM-US) Fixed Pilot size and approximately fixed cycle
+  length (in CPU time) while varying the number of concurrent jobs ({\em i.e.}
+  the number of cores per job) and the simulation time of each cycle. 
+\item (AMBER system 2, QM/MM-US) Fixed replica count (192) while varying the
+  Pilot size % and the frequency of coordination?
+\end{enumerate}
+
+%$T_c = T_x + T_Q$ where terms are total time to completion, run time,
+%time waiting in queue. we do not measure $T_W$. We  
+
 
-\maketitle
-
-\begin{abstract}
-  Replica-Exchange represent a powerful class of algorithms that are
-  used for enhanced configurational and energetic sampling in a range
-  of physical systems. Computationally they represent a type of
-  applications with multiple scales of communication; at a
-  fine-grained level there is often communication with a replica,
-  typically an MPI process. At a coarse-grained level -- both
-  temporally as well as in data amount exchanged, the replicas
-  communicate with other replicas. In this paper, we outline a novel
-  framework that we have developed that supports the large-scale and
-  flexible execution of a number of replicas. The framework is
-  flexible in the sense that it supports different coupling schemes
-  between the replicas, and is agnostic to the specific underlying
-  simulation -- classical or quantum, single-core simulation or a
-  parallel simulation.  As a measure of the scalability of the
-  framework, we measure the number of nanoseconds simulated a day, as
-  a function of the number of replicas. In spite of the increasing
-  communication and coordination requirements as a function of the
-  number of replicas, our framework supports the execution of a
-  thousand replicas without significant overhead. Furthermore, as
-  representative of the efficiency of the framework, the number of
-  nanoseconds simulated in twenty-four hours as a function of replicas
-  remains essentially constant. Although there are several specific
-  aspects that will benefit from further optimization, a first working
-  prototype has the ability to fundamentally change the scale of
-  replica-exchange simulations possible on production distributed
-  cyberinfrastructure such as XSEDE, as well as support novel usage
-  modes on these infrastructure. This paper also represents the
-  release of the framework to the broader biophysical simulation
-  community and provides details on its usage.
-\end{abstract}
-
-
-
-
-
-\category{H.4}{Information Systems Applications}{Miscellaneous}
-%A category including the fourth, optional field follows...
-\category{D.2.8}{Software Engineering}{Metrics}[complexity measures, performance measures]
-
-\terms{Experience, Technology}
-
-\keywords{HPC, Distributed Computing, IMPACT, AMBER, MD, Large Scale, XSEDE
-  resources}
-
-\section{Introduction}
-
-\jhanote{ A description of the computational workflow, viz., the
-  different
- machines/resources used, how many ensembles we
-  simulated, data
- volumnes managed etc., (ii) any computational
-  performance issues
- including (a) measuring "efficiency" as the
-  number of distributed
- resources utilized goes as measured by $T_c$
-  (time to completion),
- (b) $T_c$ as a function of the number of
-  replicas, and (iii) a
- description of the software infrastructure
-  that is employed to
- enable distributed replica-exchange on XSEDE.}
-
-\brnote{Some ideas via Darrin's comments:
- The infrastructure
-  described herein is immediately applicable to several
- important
-  problems, including, but not limited to, probing the chemical
-  mechanisms of enzymes via quantum mechanical/molecular mechanical 
-  simulations. While such an approach has long been considered as
-  ideal, it has
- not widely been used due to difficulties in its
-  efficient implementation. The
- work here presents the immediate
-  possibility of its routine application
- across multiple software
-  and hardware architectures.}
-
-
-\jhanote{A description of the computational workflow, viz., the
-  different machines/resources used, how many ensembles we simulated,
-  data volumnes managed etc., (ii) any computational performance
-  issues including (a) measuring "efficiency" as the number of
-  distributed resources utilized goes as measured by $T_c$ (time to
-  completion), %(b) $T_c$ as a function of the number of replicas, and
-  (iii) a description of the software infrastructure that is employed
-  to enable distributed replica-exchange on XSEDE.}
-
-\jhanote{Describe the need for large-scale simulations. Describe what
-  is unique to replica-exchange. Challenges that arise from loose,
-  intermittent (stochastic) coupling, as opposed to fixed exchanges}
-
-
-\jhanote{(i) algorithmic advances coupled with infrastructural
-  advances. (ii) the need for dynamic execution and resource
-  management, (iii) which is why we believe pilot-jobs is a good
-  abstraction (reference earlier work using BigJob). (iv) Novelty of
-  this work is: (A) marriage of an application library for flexible
-  replica-exchange simulations with scalable and dynamic resource
-  management, (B) demonstration of a framework for different and
-  tunable replica coupling schemes that can be used for QM and
-  classical examples.}
- 
-\jhanote{Aim of this work is to present (i) the framework -- both
-  components, (ii) understand and characterize basic performance}
-
-
-
-
-Parallel Replica Exchange (RE)\cite{hansmann1999new,Felts:Harano:Gallicchio:Levy:2004,Andrec2005,Mitsutake2010} denotes a family of advanced
-conformational sampling algorithms widely employed in molecular
-simulations of chemical and biological systems. The key aspect of RE
-algorithms is that multiple molecular dynamics (MD) threads (referred
-to as “replicas”) each assigned to a different thermodynamic or
-potential energy state of the system, are executed in parallel and, further,
-replicas travel in configurational space as well as in state
-space by communicating and stochastically exchanging their state
-assignments with those of other replicas. Exchanges are controlled by
-microscopic reversibility requirements ensuring that feasible
-thermodynamic ensembles are sampled at each state.  It has been shown
-in many contexts\cite{Woods2003,Murata2004,Bussi2006,Liu2006,Yeh2008,Meng2010,Gallicchio2011} that RE moves enhance
-conformational mixing relative to multiplexed serial conformational
-sampling algorithms based on teams of non-communicating
-MD threads. Replica exchange algorithms indeed provide some of the
-most powerful conformational sampling tools available, yielding
-converged results orders of magnitude faster than
-conventional approaches.
-
-The advantages of RE approaches are however partly counterbalanced by
-the additional complexities inherent in instating and maintaining a
-communication framework among the MD threads. In practice this
-requirement has historically discouraged large scale deployment of RE
-on XSEDE. In our view this is not necessarily due to lack of suitable
-hardware and networking resources, but rather to the lack of suitable
-software technologies capable of efficiently harnessing this latent
-computational power.
-
-Although the coupling between replicas is conceptually simple and
-relatively ``easy'', replica-exchange applications represent the
-general challenge of scaling many loosely-coupled simulations. The
-challenge arises from the fact that although most communication is
-internal to the individual replicas which are large-scale MPI-style
-simulations, there exist a less frequent but often a slow
-communication mode which increases in complexity, importance and cost
-as the number of replicas increases. Providing an approach that works
-across multiple replica sizes, replica numbers and coupling schemes
-both a software and conceptual challenge. The state of replicas is typically changing and they often change
-depending upon the outcome of the an exchange. Furthermore, resource
-assignment and scheduling is typically required after an exchange.
-Thus there is a need for finer grained resource management than is
-typically provided by the batch-queue level resource management. 
-
-To address some of these issues, there has been recent progress
-towards  asynchronous RE formulations based on a pilot-job framework, that can support
-dynamic and scalable resource execution and management, and thereby
-provides the basis for a flexible and scalable formulation of
-replica-exchange on XSEDE. These developments are the subject of this report.
-
-
-Many applications areas, such as the ones illustrated here,
-benefit greatly from multi-dimensional RE implementations employing
-hundreds to thousands of replicas. However, current implementations
-of the replica exchange method in use by the computational chemistry
-community are severely limited in terms of it scalability and control
-when many replicas are involved. In conventional implementations of
-RE\cite{Jiang_JChemTheoryComput_2012_v8_p4672},\brnote{2012 JCTC paper describing synchronous RE on BlueGene/P} 
-simulations progress in unison and exchanges occur in a
-synchronous manner whereby all replicas must reach a pre-determined
-state (typically the completion of a certain number of MD steps),
-before exchanges are performed. This synchronous approach has a number
-of severe limitations. Firstly, sufficient dedicated computational
-resources must be secured for all of the replicas before the
-simulation can begin execution. Secondly, the computational resources
-must be statically maintained until the simulation is
-completed. Thirdly, failure of any replica simulation typically causes
-the whole calculation to abort. The reliance on a static pool of
-computational resources and zero fault tolerance prevents the
-synchronous RE approach from being a feasible solution for large scale
-RE deployments.
-
-As earlier prototypical implementations of asynchronous RE (aRE)
-algorithms\cite{Gallicchio2008} have illustrated, the replica
-exchange method itself does not impose the restriction that exchanges
-should occur synchronously across all threads and that all of the MD
-threads should run at the same time. The basic idea of asynchronous
-RE is to allow pairs of replicas to perform exchanges independently
-from the other replicas. This paradigm lends itself naturally to
-implementations based on the pilot-job framework described below,
-which, while already extensively employed to automate the asynchronous
-execution of independent ensembles, as shown in this work, can be
-effectively employed to manage inter-communicating MD threads.
-
-In this work we present ASyncRE, an asynchronous RE software utility
-deployed built on the BigJob/SAGA distributed computing environment on
-XSEDE capable of scaling to arbitrarily large numbers of
-replicas. Illustrative applications of the software to large-scale
-multi-dimensional RE problems are presented and analyzed.
-
-\section{Scientific Problem}\label{sec:requirements}
-
-The conformational sampling problem in molecular simulations can be described 
-as the problem of efficiently drawing samples $x$ from the canonical 
-distribution of the chemical system:
-\begin{equation}
-p(x;\beta,\theta) = \frac{\exp[-U(x;\beta,\theta)]}{Z} \, ,
-\end{equation}
-where $x$ represents the configuration of the system (atomic coordinates), $Z$ 
-denotes the configurational partition function, $\beta=1/k_B T$ is the inverse 
-(absolute) temperature, and $U(x;\beta,\theta)=\beta V(x;\theta)$ is the 
-dimensionless potential energy of the system.  $U(x;\beta,\theta)$ depends 
-linearly on the inverse temperature and on the potential energy parameters 
-({\em e.g.} the atomic charges or parameters of any biasing potentials), 
-collectively denoted as $\theta$ (more generally, $U(x;\beta,\theta)$ also 
-depends on the applied pressure or component chemical potentials when using 
-the isobaric or (semi-)grand canonical ensembles, respectively).
-
-In conventional MD-based sampling implementations, $x$ evolves in time with 
-fixed model parameters. Slow convergence is the main issue of concern with 
-methods of this kind as it is notoriously difficult to achieve equilibration 
-within the time scale afforded by even the fastest supercomputers. Fortunately,
-great progress has been achieved in recent years with the development of 
-generalized ensemble formulations, which now allow modeling of complex 
-biochemical processes with unprecedented fidelity. This sampling enhancement is
-achieved via a random walk, not only in conformational space, but also in 
-parameter space.
-
-Amongst generalized ensemble sampling algorithms, replica exchange molecular
-dynamics (REMD) remains one of the most convenient and effective due to its 
-broad applicability and amenability to nearly all parallel computing 
-architectures. The core concept of REMD is that multiple replicas traveling in
-conformational space are additionally enabled to move in parameter space by 
-exchanging state parameters amongst each other. The first and most widely 
-employed RE scheme is temperature REMD (T-REMD) in which inverse temperatures 
-$\beta_i$ are exchanged. T-REMD accelerates interconversions between stable 
-states of the system by letting replicas temporarily visit high temperatures 
-where barrier crossings are more rapid. However, REMD schemes can involve 
-exchanges of any number of state parameters. For example, schemes involving the
-exchange of more than one parameter are often referred to as 
-\emph{multi-dimensional} REMD schemes.\cite{Mitsutake2010}
-
-Any REMD scheme is required to satisfy microscopic reversibility. In the 
-present context this is ensured by structuring exchanges so that permutations 
-of state parameters assigned to replicas are distributed according to the 
-discrete unnormalized probability distribution:\cite{chodera2011replica}
-\begin{equation}
-p(\{j_M\})=\exp\left[-\sum_{i=1}^M U(x_i;\beta_{j_i};\theta_{j_i})\right] \,
-\end{equation}
-where $\{j_M\}$ denotes one of the $M!$ permutations of a vector of $M$ states,
-$x_i$ is the atomic configuration of replica $i$, and $\beta_{j_i}$ and 
-$\theta_{j_i}$ are the inverse temperature and potential parameters assigned to
-replica $i$.
-
-In this work we analyze four science application areas that benefit from the 
-application of multi-dimensional REMD protocols. The first is the modeling of 
-binding between a guest molecule (cyclooctanol) and a host 
-($\beta$-cyclodextrin) to form a supramolecular complex in solution.\cite{Gallicchio2012a} In this case the dimensionless energy is:\cite{Gallicchio2010}
-\begin{equation}
-U(x;\beta,\lambda) = \beta V_0(x) + \beta \lambda u(x) \,
-\end{equation}
-where $V_0(x)$ is the potential energy when the host and the guest are 
-separated, $u(x)$ is the interaction energy between the host and the guest, and
-$\lambda$ is an alchemical parameter ranging between 0 and 1. This systems is 
-modeled by multi-dimensional RE with up to 192 \egnote{modify as needed} 
-replicas corresponding to all possible combinations of 8 temperatures 
-distributed between 300 and 600K and 24 $\lambda$'s ranging between 0 and 1. 
-The purpose of the sampling along $\lambda$ is to enhance mixing of 
-conformations along the alchemical pathway while high temperatures enhance 
-sampling at each alchemical stage.
-
-The second application studied by multi-dimensional RE is the folding of the 
-TrpCage mini-protein. In this case the dimensionless potential energy function 
-is
-\begin{equation}
-U(x;\beta,\lambda) = \beta V(x) + \beta w_{\rm Go} V_{\rm Go}(x) \,
-\end{equation}
-where $V(x)$ is the unbiased potential energy, $V_{\rm Go}$ is a biasing 
-potential favoring the formation of natively folded conformations,\cite{pogorelov2004variations} and 
-$w_{\rm Go}$ is an energy weight ranging between 0 (no bias) to $0.42$ in this 
-case (maximal bias). This system is studied with up to 336 \egnote{modify as 
-  needed} replicas corresponding to all possible combinations of 24 
-temperatures between 300 and 600K and 14 values of  $w_{\rm Go}$ between 0 and 
-$0.42$. The purpose of this protocol is to bias the system so as to enhance the
-rate of folding and unfolding at multiple temperatures.
-
-The last two applications employ multi-dimensional replica exchange umbrella 
-sampling (RE-US), but in two quite different scenarios, thus demonstrating the 
-broad applicability of the approach.  In all RE-US simulations, the 
-dimensionless potential energy can be written as
-\begin{equation}
-U(x;\beta,\lambda) = \beta V_0(x) + \beta \sum_{n=1}^N W_n(x_n)
-\end{equation}
-where $V_0(x)$ is the unbiased potential and $W_n(x_n)$ is a bias potential 
-applied to the $n$th bias coordinate in order to localize sampling to high 
-energy regions of configuration space that might not otherwise be sampled. For 
-convenience (as is typical) we choose $W_n(x_n)$ to have a harmonic form. 
-
-In the first RE-US scheme, the well-known alanine dipeptide model for protein 
-the backbone is examined, and conformational biases are applied to the 
-$\phi$/$\psi$ torsion angles. The complete range of 360 degrees is divided into
-15 degree intervals for both angles, resulting in 576 replicas. Although this 
-is a common test case for enhanced sampling protocols, we increase the demand 
-here by treating the solvent bath explicitly. The second application is a 
-phosphoryl transfer reaction in solution, a prototype reaction for multiple 
-protein and ribonucleic acid enzymes. Biases are applied to the breaking and
-forming bonds. The chemically reactive solute is treated quantum mechanically, 
-whereas the solute is treated by classical molecular mechanics. 
-
-Due to numerous calculations needed in quantum calculations and the unfavorable
-scaling of these calculations (unlike classical force fields, quantum 
-potentials cannot be described as pair-wise interactions), it is extremely 
-difficult to sample over the conformational space to obtain sufficient and 
-meaningful ensembles.  Hence the advantages of a RE-US approach are especially 
-important in QM simulations, such as the example system presented here.  RE-US
-is one of the most promising ways to increase the feasible application of 
-quantum potentials via increased sampling efficiency.
-
-\subsection{Computational Requirements}
-
-As introduced above and further elaborated below, in order to
-efficiently perform large scale RE calculations of this kind on XSEDE
-we adopt an asynchronous formulation of RE, which, unlike conventional
-synchronous implementations, requires only a fraction of the computing
-resources nominally required by the application [(number of replicas)
-  times (number of CPU cores per replica)]. Furthermore the loss of
-computing resources does not cause termination of the
-application. Conversely, it allows the expansion of the application
-dynamically as new resources become available.
-
-In the current implementation, communication between pairs of replicas
-is achieved through a shared filesystem while they are temporarily
-checkpointed and not actively running. This approach has the advantage
-of being very general and well supported by BigJob. It also does not
-require source code modification of legacy MD kernels.
-
-\section{Software Environment}
-
-XSEDE is inherently a complex infrastructure with heterogeneous
-resources. In order to harness the power of such a distributed
-environment, we utilize Pilot-Jobs. A Pilot-Job is a mechanism by 
-which a proxy for the actual simulations
-is submitted on the resource to be utilized; this proxy agent in turn,
-is given responsibility to convey to the application the availabilty
-of resources and also influence which tasks are executed. The
-abstraction of a Pilot-Job generalizes the reoccurring concept of
-utilizing a placeholder job as a container for a set of compute tasks;
-instances of that placeholder job are commonly referred to as
-Pilot-Jobs or pilots. 
-
-In general, Pilot-Abstractions provide a suitable means to marshal
-heterogeneous sets of both compute and data resources and support the
-efficient utilization of different kinds of commercial as well science
-cloud resources. Pilot-Abstractions have been extensively used on both
-HPC and HTC infrastructures for a range of application scenarios as a
-resource management abstraction to, (i) improve the utilization of
-resources, (ii) to reduce wait times of a collection of tasks, (iii)
-to facilitate bulk or high-throughput simulations where multiple jobs
-need to be submitted which would otherwise saturate the queuing
-system, and (iv) as a basis to implement application specific
-execution, scheduling and policy decisions
-
-The P* model~\cite{pstar12}, a model for Pilot-Abstractions, worked to clearly
-define the computation and data components of a distributed
-application as 'compute units' and 'data units' in the context of
-Pilot-Jobs and Pilot-Data. A compute unit describes a self-containing
-piece of work, e.g. a computational task that potentially operates on
-a set of input data, while a data unit is a container for a logical
-group of data that is often accessed together or comprises a larger
-set of data; e.g. a data file or chunk.
-
-
-\subsection{BigJob: A Pilot-based Framework}
-
-%A specific implementation of the P* model is 
-BigJob is a pilot-job system implementation which provides a framework
-for running many types of distributed applications -- including but
-not limited to very-large scale parallel simulations, many small
-high-throughput simulations, or ensemble-based workflows. Consistent
-with the P* model, BigJob (BJ) provides a unified runtime
-environment for Pilot-Jobs on heterogeneous
-infrastructures. For this purpose, BigJob provides a higher-level,
-unifying interface to heterogeneous and/or distributed data and
-compute resources. The framework is accessed via the Pilot-API, which
-provides two key abstractions: Pilot-Job and Pilot-Data.
-
-Applications can specify their resource requirements using a Pilot
-description. In the compute case, the user typically specifies the
-application to run as well as the number of cores required by their
-application.  Pilots are started via the Pilot-Compute Service. BigJob 
-eliminates the need to interact with different kinds of compute
-resources, e. g. batch-style HPC/HTC resources as well as cloud
-resources, and provides a unified abstraction for allocating
-resources. 
-
-BigJob has seen its widest usage across the heterogeneous resources
-that XSEDE provides. Simple installation into user space on any
-resource that supports Python 2.5 or greater makes the uptake of
-BigJob easy for the end user. BigJob supports thousands of jobs and
-millions of SUs on XSEDE. It has been at the heart of two recent and
-successful ECSS projects.
-
-% BigJob has historically been used for parameter sweeps, many instances
-% of the same task (ensemble), chained tasks, loosely coupled but
-% distinct tasks, as well as tasks with data or compute dependencies.
-
-\subsection{SAGA: Interoperability Layer}
-
-In order for BigJob to work on heterogeneous resources, it requires an
-interoperability layer which provides access to a variety of
-middleware.  This is achieved through the use of The Simple API for Grid Applications (SAGA).
-SAGA defines a 
-high-level access mechanism for distributed infrastructure components 
-like job schedulers, file transfers, and resource provisioning services. 
-Given the heterogeneity of distributed infrastructures, SAGA provides 
-a much needed interoperability layer that lowers the complexity and 
-improves the simplicity of using distributed infrastructure whilst 
-enhancing the sustainability of distributed applications, services, and tools.
-
-SAGA is an Open Grid Forum (OGF) recognized standard (GFD.90). 
-It allows developers of distributed applications to construct
-higher-level functionality and abstractions, such as
-gateways, workflows, application management systems, and runtime
-environments. The key advantages to running with SAGA on XSEDE
-is that users do not need to worry about the individual batch
-queueing systems implemented on the various machines. Using the 
-SAGA API and appropriate job adaptors, the different submission
-mechanisms for these queueing systems is handled on the SAGA backend,
-which is transparent to the user.
-
-The SAGA API has been used to provide almost complete
-coverage over nearly all grid and distributed computing
-middleware/systems, including but not limited to Condor, Genesis,
-Globus, UNICORE, SGE, LSF/PBS/Torque, and Amazon EC2.
-
-\subsection{Deployment of BigJob}
-
-SAGA and BigJob are lightweight enough that they can be easily installed into
-the home directory of a user using the Python Package Index
-(PyPi). SAGA is packaged within BigJob, so users do not have to worry
-about installing two separate modules.
-
-Since the main deployment is on XSEDE, we do not recommend altering
-the default PYTHONPATH of the machines. Instead, we encourage users to
-use a virtual environment. A virtual environment allows a user to
-create a local Python software repository in his or her home directory
-that behaves exactly like the global Python repository, except that it
-grants the user \textit{write} access to it. In order to use the virtual
-environment, the Python version must be greater than 2.4. Since some
-XSEDE machines use Python 2.4 as the default python version, it may be
-required to load a python module file before installing BigJob.
-
-After activating the virtual environment, the BigJob python package
-can be installed by typing:
-
-\begin{lstlisting}[frame=single]
-easy_install bigjob
-\end{lstlisting}
-
-In addition to the BigJob package, the BigJob python
-dependencies, including the SAGA package, are also installed. 
-The SAGA package includes
-the proper adaptors for a wide variety of middleware systems. This
-allows the user to submit jobs to any of the XSEDE batch
-queuing systems.
-
-BigJob requires SSH password-less login to the machines and a redis
-server running either locally or on a remote server. The redis server
-is used for coordination of the pilot-job and its compute and data
-units. For the purposes of this project, we utilize a private redis
-server hosted on a virtual machine at Indiana University. In order to
-provide a more seamless uptake of BigJob by users, we will provide an
-open-access redis server available on XSEDE. This avoids the overhead
-of new users having to start a redis-server on an XSEDE machine's head
-node or on their local machines. This effort is currently underway
-with XSEDE ECSS staff to make the server only accessible to registered
-users of XSEDE.
-
-After following the aforementioned steps, users will be able to write
-their own BigJob submission scripts using Python. These scripts can
-range from simple ensemble-based simulations to more complicated
-workflows based on the users' needs.
-
-\subsection{Async Replica-Exchange}
-
-ASyncRE is a Python package to perform file-based asynchronous
-parallel replica exchange molecular simulations. The current
-implementation is aimed at computer clusters managed by a queuing
-system and supported by a shared filesystem. The BigJob distributed
-computing infrastructure is used for job launching and monitoring.
-
-The ASyncRE package includes a core module which performs common tasks
-such as job staging through BigJob and exchanging of parameters among
-replicas. Support for arbitrary MD engines and RE schemes are
-introduced through user-provided modules (Figure \ref{fig:aRE_chart}). Currently, MD
-engine modules are available for the AMBER and IMPACT MD programs. A
-similar modular mechanism provides support for arbitrary RE schemes
-(temperature, Hamiltonian, etc.), including arbitrary multidimensional
-combinations of these (such as 2D RE temperature/Hamiltonian). The
-software is currently distributed with modules for multi-dimensional RE
-umbrella sampling with AMBER\cite{AMBER12}, and BEDAM $\lambda$-RE alchemical binding
-free energy calculations with the IMPACT MD engine \egnote{[BEDAM papers]}.
-
-The BigJob-based Asynchronous Replica-Exchange based framework is (ASyncRE) is available for public download at: \\
-\url{https://github.com/saga-project/asyncre-bigjob}
-
-\begin{figure}
-\includegraphics[width=3in]{asyncre.eps}
-\caption{\label{fig:aRE_chart}The structure of the ASyncRE
-  library. The ASyncRE Core module implements all of the
-  general-purpose facilities to start and monitor replicas via BigJob,
-  and coordinates replica exchanges. Routines implemented in adaptor
-  modules perform functions specific to particular combinations of MD
-  engines and RE schemes such as AMBER+umbrella sampling or IMPACT+BEDAM.  }
-\end{figure}
-
-
-The algorithm implemented by ASyncRE can be summarized as follows:
-
-\begin{enumerate}
-
-\item Job files and executables for the replicas are set up as
-  appropriate for the MD engine/RE scheme combination as specified by
-  the user-provided module/script. Typically this is accomplished by parsing a
-  set of template input files according to the thermodynamic and
-  potential energy settings which distinguish one replica from
-  another. Each replica lives in a separate sub-directory of the
-  working directory. These replica sub-directories are named
-  \verb+r0+, {\tt r1}, $\ldots$,\verb+r<M-1>+, where \verb+M+ is the
-  number of replicas.
-
-\item Periodically, a randomly chosen subset of the replicas are
-  submitted to BigJob for execution and enter a "R" (running)
-  state. When a replica completes a run (of length specified in the MD
-  engine input file), referred to in what follows as a "cycle", it
-  enters a "W" (waiting) state which makes it eligible for exchange of
-  thermodynamic and other parameters with other replicas and for the
-  initiation of a new run cycle.
-
-\item Periodically, exchanges of thermodynamic parameters are
-  performed between the replicas in the waiting state based on the
-  appropriate replica exchange rules (as specified in user modules)
-  based on their thermodynamic states (temperature for example), or
-  potential energy settings, together with the necessary structural
-  and energetic information obtained from the MD engine output files.
-
-\end{enumerate}
-
-Internally a dictionary named \verb+status+ is used to keep track of
-the status of the replicas (the current cycle, thermodynamic state,
-running status, etc.) The status of the application is check-pointed
-periodically using pickle. When restarting a previously stopped job,
-the 'status' data structure is restored from this file and the
-calculation proceeds from where it was left off.
-
-An important feature of ASyncRE is the use of a ``run buffer'' to hide
-latencies involved in the management of replica exchanges. Basically,
-ASyncRE submits subjobs to BigJob in excess of the compute resources
-allocated.  The result is that the submission of a replica
-to BigJob for execution in general does not imply immediate execution;
-rather, the replica is packaged in a BigJob compute unit which is
-ready to begin execution as soon as BigJob can gather sufficient CPU
-resources for it. In this way BigJob does not have to wait for a
-replica to be prepared for a run cycle before it can execute it;
-replicas are launched from a pool of replicas already prepped for
-execution.
-
-\subsubsection{AsyncRE Installation}
-
-Following the installation of BigJob (see above) in the virtual user Python environment, ASyncRE is installed using PyPi as follows:
-
-\begin{lstlisting}[frame=single]
-pip install numpy
-pip install configobj
-pip install async_re-0.1.0.tar.gz
-\end{lstlisting}
-
-\verb+numpy+ and \verb+configobj+ are currently required dependencies
-that will be installed automatically after the ASyncRE software will
-be integrated into the PyPi archive. \\ \verb+async_re-0.1.0.tar.gz+ is
-the current Python distribution package for ASyncRE. The library will
-be soon made available publicly through \verb+github+.
-
-In addition to installing the package in the virtual environment, it
-is convenient to maintain a copy of the ASyncRE modules, scripts, and
-examples in an easy-to-access location, such as:
-
-\begin{lstlisting}[frame=single]
-cd ~/src
-tar zxvf async_re-0.1.0.tar.gz
-\end{lstlisting}
-
-Current application-level class files (such as
-\\ \verb+amberus_async_re.py+ behave as executable scripts when launched
-directly (see below). Documentation files can be found in the
-\verb+doc+ subdirectory and sample files in the \verb+examples+
-subdirectory of the package directory.
-
-\subsubsection{ASyncRE Execution}
-
-A typical sequence of commands to initiate an ASyncRE run on XSEDE is as follows:
-
-\begin{lstlisting}[frame=single]
-ssh <cluster_head_node>
-source ~/.bigjob/bin/activate
-cd <working_directory>
-python amber_us.py control_file.cntl\
- > LOG 2>& &
-\end{lstlisting}
-
-The second command above activates the virtualenv Python environment (see above). \verb+amber_us.py+ is a simple user-provided python script that loads the appropriate modules and launches the asynchronous RE simulation. For example for AMBER/umbrella sampling it is:
-
-\begin{lstlisting}[frame=single]
-import sys
-from amberus_async_re \
- import amberus_async_re_job
-# Parse control file
-usage = "%prog <ConfigFile>"
-if len(sys.argv) != 2:
-    print "Please specify ONE input file"
-    sys.exit(1)    
-commandFile = sys.argv[1]
-# initializes asynchronus RE simulation
-rx = amberus_async_re_job\
- (commandFile, options=None)
-rx.setupJob()
-# starts submitting replicas to BigJob
-rx.scheduleJobs()
-\end{lstlisting}
-
-A control file (\verb+control_file.cntl+ above) containing keyword/value pairs is used for setting ASyncRE runtime parameters. An example of a control file for AMBER umbrella sampling simulations is:
-
-\begin{lstlisting}[frame=single]
-#-Main settings------------------------
-ENGINE = 'AMBER'
-RE_TYPE = 'AMBERUS'
-RE_SETUP = 'yes'
-VERBOSE="yes"
-ENGINE_INPUT_BASENAME = 'DMP_US'
-ENGINE_INPUT_EXTFILES =\
- 'DMP_US.parm7,DMP_US_0.rst7'
-#-RE/simulation settings---------------
-FORCE_CONSTANTS = \
-'5.0,5.0:5.0,5.0:5.0,5.0:5.0,5.0'
-BIAS_POSITIONS = \
-'275.,275.:275.,280.:280.,285.:285.,280'
-#-BigJob settings----------------------
-WALL_TIME=200
-COORDINATION_URL="redis://<redis_server>"
-RESOURCE_URL="pbs://localhost"
-QUEUE="batch"
-BJ_WORKING_DIR='/home/user/amber_us/agent'
-TOTAL_CORES=16
-SUBJOB_CORES=8
-#---------------------------------------
-\end{lstlisting}
-
-A detailed description of these settings is provided in the ASyncRE user documentation.
-
-
-The command above causes, among other things, the submission of a job
-to the local queuing system named \verb+bliss_job+. Execution terminates after a specified amount of
-wall-clock time. The internal state of the simulation is check-pointed
-periodically and at the end of execution so that it can be restarted
-at a later time. Failed runs are automatically detected
-and the relevant replicas are reset and restarted.
-
-The ASyncRE package is users-extensible. Users are free to implement
-RE modalities not natively supported by the current ASyncRE package
-(see details on writing extension modules in the ASyncRE
-documentation). Scripts that implement user-provided RE schemes are
-typically preceded by customized classes/methods (usually overrides of
-ones inherited from the main class). An example of a custom script application is:
-
-\begin{lstlisting}[frame=single]
-import sys, math, os, ...
-from amber_async_re import pj_amber_job
-
-class myREscheme_async_re_job(pj_amber_job):
-    def _checkInput(self):
-       ...
-    def _buildInpFile(self, replica):
-       ...
-    def ...
-    ...
-
-if __name__ == '__main__':
-   # Parse control file
-   usage = "%prog <ConfigFile>"
-   if len(sys.argv) != 2:
-      print "Please specify ONE input file"
-      sys.exit(1)    
-   commandFile = sys.argv[1]
-   # initializes asynchronus RE simulation
-   rx = myREscheme_async_re_job\
-(commandFile, options=None)
-   rx.setupJob()
-   # starts submitting replicas to BigJob
-   rx.scheduleJobs()
-\end{lstlisting}
-
-\section{Large-Scale Replica Exchange on XSEDE: Experiments and
-  Results}\label{sec:results}
-
-\subsection{Performance Model}
-
-Like many complex distributed applications, replica exchange consists of
-multiple individually developed components that are combined and orchestrated to
-carry out the application workload. In our implementation of the replica
-exchange workflow, we identify three distinct  components: (1) BigJob as the
-underlying PilotJob system, (2) ASyncRE as  the replica exchange application
-framework, and (3) AMBER / IMPACT as the  application kernels.
-
-Each of the three component has its own performance characteristics and 
-can introduce overhead to the overall application. We define overhead from an 
-application perspective as the fraction of the application runtime that is 
-not spent on running the application kernels, but on application management 
-logic, communication and coordination.
-
-From an application point of view, the most important performance metric 
-is throughput, which is defined as nanoseconds of model simulation time 
-achieved per hour compute time on a given number of CPU cores. This is 
-equivalent with the time to completion ($TTC$) for a specific number of 
-steps ($s$). On the lowest level, $TTC$ is the sum of the queue waiting time and 
-the application runtime:
-
-$$ TTC_s = T^{O}_Q + T_X $$
-
-However, if the overall runtime of the simulation is sufficiently long, 
-$T_Q$ becomes negligible. We split up $T_X$ into application 
-kernel runtime $T_R$ and overhead. Since overhead can occur in all three
-components, we define $T^{O}_{BJ}$ as the overhead introduced by BigJob,
-$T^{O}_{RE}$ as the overhead introduced by the AsyncRE package, and 
-$T^{O}_{K}$ as the overhead introduced in the application kernel itself:
-
-$$ TTC_s = T_R + T^{O}_{BJ} + T^{O}_{RE} + T^{O}_{K}$$
-
-Application kernel overhead occurs for example if the kernel supports 
-thread-level parallelism but doesn't scale linearly with the number of 
-threads. Overhead in ASyncRE occurs when the framework executes management 
-tasks, e.g., finding matching exchange partners for a set of replicas and 
-no computation happens during that time. Lastly, we consider BigJob 
-overhead as the time that is spent by BigJob on the placement and monitoring 
-of subjobs during which no computation occurs. This includes network
-round-trip time for communication via Redis.
-
-To measure the different aspects of application overhead, instrumentation 
-of all three components is necessary. This is still work in progress and 
-the experiments and results described below only implement probes on a 
-very high level. Nevertheless, the model helps us to reason about the observed 
-differences in application performance. Detailed measurements and 
-instrumentation of BigJob and ASyncRE are planned for the future. 
-
-
-\subsection{Systems Investigated} 
-
-Four physical model systems were investigated, two each with the IMPACT and
-AMBER MD engines. These systems represent broad classes of problems of chemical
-interest, namely binding, ``large scale'' macromolecular folding, 
-``small scale'' conformational changes, and chemical ({\em i.e.} bond 
-breaking/forming) events. Briefly, the systems are as follows:\\
-IMPACT (implicit solvent)
-\begin{enumerate}
-\item Host/guest binding of cyclooctanol/$\beta$-cyclodextrin. The exchange
-  parameters are all permutations of the system temperatures and an
-  alchemical parameter coupling the host/guest interactions.
-\item Folding of the TrpCage mini-protein. The exchange parameters are all
-  permutations of the system temperature and the coupling weight of a 
-  Go-type biasing potential.
-\end{enumerate} 
-AMBER (explicit solvent)
-\begin{enumerate}
-\item Umbrella sampling of the backbone conformational space ({\i.e.} the 
-  $\phi$/$\psi$ torsions) of alanine dipeptide. The exchange parameters are all
-  permutations of harmonic biasing potentials on each torsion.
-\item Hybrid quantum mechanical/molecular mechanical umbrella sampling of
-  phosphoryl transfer in 2-hydroxy ethyl ethyl phosphate, a model reaction for 
-  base catalyzed RNA cleavage. The exchange parameters are all permutations of 
-  harmonic biasing potentials on the breaking and forming bonds.
-\end{enumerate}
-
-\subsection{Experimental Configuration}
-
-Multiple RE simulations were performed on each system in one of three different
-modes intended to probe various scaling aspects of ASyncRE and BigJob. All runs
-were given a wall time of one hour (with appropriate extrapolations). The three
-modes were as follows:
-\begin{enumerate}[I]
-\item (IMPACT systems 1-2, MM) Fixed Pilot size, fixed Pilot runtime, and varying number of replicas in proportion to the number of cores per replica
-\item (AMBER system 1, MM-US) Fixed Pilot size and approximately fixed cycle
-  length (in CPU time) while varying the number of concurrent jobs ({\em i.e.}
-  the number of cores per job) and the simulation time of each cycle. 
-\item (AMBER system 2, QM/MM-US) Fixed replica count (192) while varying the
-  Pilot size % and the frequency of coordination?
-\end{enumerate}
-
-%$T_c = T_x + T_Q$ where terms are total time to completion, run time,
-%time waiting in queue. we do not measure $T_W$. We  
-
-<<<<<<< HEAD
 \subsection{Results}
 
-
+  Table \ref{table:impactSmall} reports the main results for the
 cyclooctanol/$\beta$-cyclodextrin system. In this test the number of
 replicas was varied from 768 to 192 by increasing the level of
@@ -958,94 +958,69 @@
 
 
 
-\begin{table}
-\caption{\label{table:impactSmall}IMPACT I Small System, 384 Core BigJob, \\60 minute run time}
-\begin{tabular}{| p{1.5cm} | p{1.7cm} | p{1.7cm} | p{1.7cm}|}
-\hline
-Number of Replicas & Cores/replica & time/cycle (min) & Throughput (ns/day) \\ \hline
-768 & 1 & 4.2 & 945 \\ \hline
-384 & 2 & 2.6 & 880 \\ \hline
-192 & 4 & 1.5 & 708 \\ \hline
-=======
-\subsection{Results}
-
-The IMPACT system 1 is a small system, which was not anticipated to
-scale well beyond four cores. The data in \ref{table:impactSmall} shows
-what happens for a fixed Pilot-Job size of 384 cores and varying number
-of cores per replica. The number of replicas was increased from 192 to 768. 
-768 replicas corresponds to the maximum capacity of the
-Pilot-Job (half run at one time). This experiment shows the
-limitations of the scaling of IMPACT. Parallelization overheads
-prevent us from obtaining the ideal case. For example, if the number
-of replicas were not varied, with 2 cores per replica, we would have
-completed 945 ns in 12.9 hours rather than 24. This small system has a
-substantial overhead with more than 6 cores, most likely related to
-the fact that with more than 6 cores we are going off-chip. We measured the wall clock time required to do 10,000 steps as the number of cores per replica increased. As expected, the time it took for a replica to complete 10,000 steps for 1 core was significantly higher than for 4 cores (i.e. 4.23 minutes as opposed to 1.45 minutes). Despite the scaling differences in IMPACT, we are able to complete 768 replicas running asynchronously over long periods of time. For the 768, 1 core per subjob system, each replica is able to complete from 5-7 cycles individually (where a cycle constitutes 10,000 steps). For the system with 4 cores per replica, each replica is able to complete anywhere from 14 to 19 cycles. Overall, we are able to acheive a maximum of about 945 ns/day.
-
-\begin{table}\label{table:impactSmall}
-\caption{IMPACT I Small System, 384 Core BigJob, \\60 minute run time}
-\begin{tabular}{| p{2cm} | p{2cm} | p{2cm} |}
-\hline
-Number of Replicas & Subjob Cores Per Replica &  ns/day \\ \hline
-768 & 1 & 945.36 \\ \hline
-384 & 2 & 880.56 \\ \hline
-192 & 4 & 708.24 \\ \hline
->>>>>>> 25c1a2e8
-\end{tabular}
-\end{table}
-
-\begin{figure}
-\includegraphics[width=3in]{impact_data/impact_trpcage.eps}
-\caption{
-  Scaling results for ASyncRE/BigJob for the folding of the TrpCage protein. Each run consisted of 504 cores divided amongst differing numbers of replicas. The maximum throughput is obtained 3.5$\mu$s/day with the largest number of replicas.
-  \label{fig:impact_medium}
-}
-\end{figure}
-
+\begin{table}
+\caption{\label{table:impactSmall}IMPACT I Small System, 384 Core BigJob, \\60 minute run time}
+\begin{tabular}{| p{1.5cm} | p{1.7cm} | p{1.7cm} | p{1.7cm}|}
+\hline
+Number of Replicas & Cores/replica & time/cycle (min) & Throughput (ns/day) \\ \hline
+768 & 1 & 4.2 & 945 \\ \hline
+384 & 2 & 2.6 & 880 \\ \hline
+192 & 4 & 1.5 & 708 \\ \hline
+\end{tabular}
+\end{table}
+
+\begin{figure}
+\includegraphics[width=3in]{impact_data/impact_trpcage.eps}
+\caption{
+  Scaling results for ASyncRE/BigJob for the folding of the TrpCage protein. Each run consisted of 504 cores divided amongst differing numbers of replicas. The maximum throughput is obtained 3.5$\mu$s/day with the largest number of replicas.
+  \label{fig:impact_medium}
+}
+\end{figure}
+
 The ASyncRE results for the folding of the TrpCage miniprotein (Fig. \ref{fig:impact_medium})  confirm the general trends observed for the smaller host-guest system above. For this case IMPACT's parallel efficiency is more favorable due to the greater number of atoms. It has been possible to test with the maximum number of cores per replica (12) allowed by the hardware. As expected maximum throughput (3.5$\mu$s/day) is obtained with serial replica execution with the largest number of replicas (1008). The maximum throughput in this case is 4.7 $\mu$s/day yielding a replica exchange overhead of 75\% similar to the host-guest system above. With the largest core count the throughput is 2.8 $\mu$s/day, lower than the observed maximum, but yielding a 6-fold speed up in terms of single-replica MD throughput. 
 
-\input{resultsBKR}
-
+\input{resultsBKR}
+
 \egnote{
-\section{Discussion}
-
-\jhanote{Overall Productivity is Scientific efficiency vs. Computing  efficiency!}
-
-\subsection{Experience}
-
-\subsubsection{Issue of Resiliency/Redundacy} Emilio has interesting
-antidotes -- nodes crashing and RE starts limping but as nodes got
-rebooted, started speeding up.  Experience --> Old to New Aspects
-\texttt{get\_state()} - State monitoring capability
-
-\subsection{Future Work}
-
-\subsubsection{Multiple pilots}
-
-\subsubsection{Local}
-\subsubsection{Logically Distributed}
-\subsubsection{Physically Distributed}
-
-\subsubsection{Different Exchange Modes}
-
-\subsection{Conclusion}
-
+\section{Discussion}
+
+\jhanote{Overall Productivity is Scientific efficiency vs. Computing  efficiency!}
+
+\subsection{Experience}
+
+\subsubsection{Issue of Resiliency/Redundacy} Emilio has interesting
+antidotes -- nodes crashing and RE starts limping but as nodes got
+rebooted, started speeding up.  Experience --> Old to New Aspects
+\texttt{get\_state()} - State monitoring capability
+
+\subsection{Future Work}
+
+\subsubsection{Multiple pilots}
+
+\subsubsection{Local}
+\subsubsection{Logically Distributed}
+\subsubsection{Physically Distributed}
+
+\subsubsection{Different Exchange Modes}
+
+\subsection{Conclusion}
+
 }
 
-\section*{Acknowledgement} {\footnotesize This work is funded by an
-  NSF Cyber-enabled Discovery and Innovation Award (CHE-1125332), and
-  NSF-ExTENCI (OCI-1007115). This work has also been made possible
-  thanks to computer resources provided by TeraGrid TRAC award
-  TG-MCB090174.  BKR acknowledges computational resources from a 
-  Peter Kollman Graduate Award in Supercomputing through the ACS Division of 
-  Computers in Chemistry and NICS. We are grateful to Yaakoub
-  El-Khamra and Tommy Minyard (TACC) for help with debugging and
-  performance tunning of BigJob on Lonestar, Ranger and Stampede.}
-
-\bibliographystyle{abbrv}
-%\bibliography{saga,saga-old,literature,replica-exchange}
-%\bibliography{saga2,literature,replica-exchange}
+\section*{Acknowledgement} {\footnotesize This work is funded by an
+  NSF Cyber-enabled Discovery and Innovation Award (CHE-1125332), and
+  NSF-ExTENCI (OCI-1007115). This work has also been made possible
+  thanks to computer resources provided by TeraGrid TRAC award
+  TG-MCB090174.  BKR acknowledges computational resources from a 
+  Peter Kollman Graduate Award in Supercomputing through the ACS Division of 
+  Computers in Chemistry and NICS. We are grateful to Yaakoub
+  El-Khamra and Tommy Minyard (TACC) for help with debugging and
+  performance tunning of BigJob on Lonestar, Ranger and Stampede.}
+
+\bibliographystyle{abbrv}
+%\bibliography{saga,saga-old,literature,replica-exchange}
+%\bibliography{saga2,literature,replica-exchange}
 \bibliography{MDreferences,egallicc}
 %radical_rutgers
-
-\end{document}
+
+\end{document}